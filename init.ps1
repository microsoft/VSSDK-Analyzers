#!/usr/bin/env pwsh

<#
.SYNOPSIS
Installs dependencies required to build and test the projects in this repository.
.DESCRIPTION
This MAY not require elevation, as the SDK and runtimes are installed to a per-user location,
unless the `-InstallLocality` switch is specified directing to a per-repo or per-machine location.
See detailed help on that switch for more information.
.PARAMETER InstallLocality
A value indicating whether dependencies should be installed locally to the repo or at a per-user location.
Per-user allows sharing the installed dependencies across repositories and allows use of a shared expanded package cache.
Visual Studio will only notice and use these SDKs/runtimes if VS is launched from the environment that runs this script.
Per-repo allows for high isolation, allowing for a more precise recreation of the environment within an Azure Pipelines build.
When using 'repo', environment variables are set to cause the locally installed dotnet SDK to be used.
Per-repo can lead to file locking issues when dotnet.exe is left running as a build server and can be mitigated by running `dotnet build-server shutdown`.
Per-machine requires elevation and will download and install all SDKs and runtimes to machine-wide locations so all applications can find it.
.PARAMETER NoPrerequisites
Skips the installation of prerequisite software (e.g. SDKs, tools).
.PARAMETER UpgradePrerequisites
Takes time to install prerequisites even if they are already present in case they need to be upgraded.
No effect if -NoPrerequisites is specified.
.PARAMETER NoRestore
Skips the package restore step.
.PARAMETER Signing
Install the MicroBuild signing plugin for building test-signed builds on desktop machines.
.PARAMETER Localization
Install the MicroBuild localization plugin for building loc builds on desktop machines.
The environment is configured to build pseudo-loc for JPN only, but may be used to build
all languages with shipping-style loc by using the `/p:loctype=full,loclanguages=vs`
when building.
.PARAMETER Setup
Install the MicroBuild setup plugin for building VSIXv3 packages.
.PARAMETER OptProf
Install the MicroBuild OptProf plugin for building optimized assemblies on desktop machines.
.PARAMETER AccessToken
An optional access token for authenticating to Azure Artifacts authenticated feeds.
#>
[CmdletBinding(SupportsShouldProcess=$true)]
Param (
    [ValidateSet('repo','user','machine')]
    [string]$InstallLocality='user',
    [Parameter()]
    [switch]$NoPrerequisites,
    [Parameter()]
    [switch]$UpgradePrerequisites,
    [Parameter()]
    [switch]$NoRestore,
    [Parameter()]
    [switch]$Signing,
    [Parameter()]
    [switch]$Localization,
    [Parameter()]
    [switch]$Setup,
    [Parameter()]
    [switch]$OptProf,
    [Parameter()]
    [string]$AccessToken
)

$EnvVars = @{}

if (!$NoPrerequisites) {
    & "$PSScriptRoot\tools\Install-NuGetCredProvider.ps1" -AccessToken $AccessToken -Force:$UpgradePrerequisites
    & "$PSScriptRoot\tools\Install-DotNetSdk.ps1" -InstallLocality $InstallLocality

    # The procdump tool and env var is required for dotnet test to collect hang/crash dumps of tests.
    # But it only works on Windows.
    if ($env:OS -eq 'Windows_NT') {
        $EnvVars['PROCDUMP_PATH'] = & "$PSScriptRoot\azure-pipelines\Get-ProcDump.ps1"
    }
}

# Workaround nuget credential provider bug that causes very unreliable package restores on Azure Pipelines
$env:NUGET_PLUGIN_HANDSHAKE_TIMEOUT_IN_SECONDS=20
$env:NUGET_PLUGIN_REQUEST_TIMEOUT_IN_SECONDS=20

Push-Location $PSScriptRoot
try {
    $HeaderColor = 'Green'

    if (!$NoRestore -and $PSCmdlet.ShouldProcess("NuGet packages", "Restore")) {
        Write-Host "Restoring NuGet packages" -ForegroundColor $HeaderColor
        dotnet restore
        if ($lastexitcode -ne 0) {
            throw "Failure while restoring packages."
        }
    }

<<<<<<< HEAD
    $EnvVars = @{}
    $InstallNuGetPkgScriptPath = ".\azure-pipelines\Install-NuGetPackage.ps1"
    $nugetVerbosity = 'quiet'
    if ($Verbose) { $nugetVerbosity = 'normal' }
    $MicroBuildPackageSource = 'https://devdiv.pkgs.visualstudio.com/DefaultCollection/_packaging/MicroBuildToolset/nuget/v3/index.json'
    if ($Signing) {
        Write-Host "Installing MicroBuild signing plugin" -ForegroundColor $HeaderColor
        & $InstallNuGetPkgScriptPath MicroBuild.Plugins.Signing -source $MicroBuildPackageSource -Verbosity $nugetVerbosity
        $EnvVars['SignType'] = "Test"
    }

    if ($Setup) {
        Write-Host "Installing MicroBuild SwixBuild plugin..." -ForegroundColor $HeaderColor
        & $InstallNuGetPkgScriptPath MicroBuild.Plugins.SwixBuild -source $MicroBuildPackageSource -Verbosity $nugetVerbosity
    }

    if ($OptProf) {
        Write-Host "Installing MicroBuild OptProf plugin" -ForegroundColor $HeaderColor
        & $InstallNuGetPkgScriptPath MicroBuild.Plugins.OptProf -source $MicroBuildPackageSource -Verbosity $nugetVerbosity
        $EnvVars['OptProfEnabled'] = '1'
    }

    if ($Localization) {
        Write-Host "Installing MicroBuild localization plugin" -ForegroundColor $HeaderColor
        & $InstallNuGetPkgScriptPath MicroBuild.Plugins.Localization -source $MicroBuildPackageSource -Verbosity $nugetVerbosity
        $EnvVars['LocType'] = "Pseudo"
        $EnvVars['LocLanguages'] = "JPN"
    }

=======
>>>>>>> a8f86612
    & "$PSScriptRoot\azure-pipelines\Set-EnvVars.ps1" -Variables $EnvVars | Out-Null
}
catch {
    Write-Error $error[0]
    exit $lastexitcode
}
finally {
    Pop-Location
}<|MERGE_RESOLUTION|>--- conflicted
+++ resolved
@@ -87,8 +87,6 @@
         }
     }
 
-<<<<<<< HEAD
-    $EnvVars = @{}
     $InstallNuGetPkgScriptPath = ".\azure-pipelines\Install-NuGetPackage.ps1"
     $nugetVerbosity = 'quiet'
     if ($Verbose) { $nugetVerbosity = 'normal' }
@@ -117,8 +115,6 @@
         $EnvVars['LocLanguages'] = "JPN"
     }
 
-=======
->>>>>>> a8f86612
     & "$PSScriptRoot\azure-pipelines\Set-EnvVars.ps1" -Variables $EnvVars | Out-Null
 }
 catch {
