parameters:
##### The following parameters are not set by other YAML files that import this one,
##### but we use parameters because they support rich types and defaults.
##### Feel free to adjust their default value as needed.

# Whether this repo uses OptProf to optimize the built binaries.
# When enabling this, be sure to update these files:
# - OptProf.targets: InstallationPath and match TestCase selection with what's in the VS repo.
# - The project file(s) for the libraries to optimize must import OptProf.targets (for multi-targeted projects, only import it for ONE target).
# - OptProf.yml: Search for LibraryName (or your library's name) and verify that those names are appropriate.
# - OptProf_part2.yml: Search for LibraryName (or your library's name) and verify that those names are appropriate.
# and create pipelines for OptProf.yml, OptProf_part2.yml
- name: EnableOptProf
  type: boolean
  default: false
# Whether this repo is localized.
- name: EnableLocalization
  type: boolean
  default: false
# Whether to run `dotnet format` as part of the build to ensure code style consistency.
# This is just one of a a few mechanisms to enforce code style consistency.
- name: EnableDotNetFormatCheck
  type: boolean
  default: true
# This lists the names of the artifacts that will be published *from every OS build agent*.
# Any new tools/artifacts/*.ps1 script needs to be added to this list.
# If an artifact is only generated or collected on one OS, it should NOT be listed here,
# but should be manually added to the `outputs:` field in the appropriate OS job.
- name: artifact_names
  type: object
  default:
    - build_logs
    - coverageResults
    - deployables
    - projectAssetsJson
    - symbols
    - testResults
    - test_symbols
    - Variables
# The Enable*Build parameters turn non-Windows agents on or off.
# Their default value should be based on whether the build and tests are expected/required to pass on that platform.
# Callers (e.g. Official.yml) *may* expose these parameters at queue-time in order to turn OFF optional agents.
- name: EnableLinuxBuild
  type: boolean
  default: false
- name: EnableMacOSBuild
  type: boolean
  default: false

##### 👆🏼 You MAY change the defaults above.
##### 👇🏼 You should NOT change the defaults below.

##### The following parameters are expected to be set by other YAML files that import this one.
##### Those without defaults require explicit values to be provided by our importers.

# Indicates whether the entrypoint file is 1ESPT compliant. Use this parameter to switch between publish tasks to fit 1ES or non-1ES needs.
- name: Is1ESPT
  type: boolean

- name: RealSign
  type: boolean
  default: false

# Whether this particular run is an OptProf profiling run.
# This is used to skip unit tests and other non-essential work to improve reliability of the OptProf pipeline.
- name: IsOptProf
  type: boolean
  default: false

- name: RunTests
  type: boolean
  default: true

# Whether this is a special one-off build for inserting into VS for a validation insertion PR (that will never be merged).
- name: SkipCodesignVerify
  type: boolean
  default: false

- name: EnableAPIScan
  type: boolean
  default: false

# This parameter exists to provide a workaround to get a build out even when no OptProf profiling outputs can be found.
# Entrypoint yaml files like official.yml should expose this as a queue-time setting when EnableOptProf is true in this file.
# The OptProf.yml entrypoint sets this parameter to true so that collecting profile data isn't blocked by a prior lack of profile data.
- name: ShouldSkipOptimize
  type: boolean
  default: false

# The pool parameters are set to defaults that work in the azure-public AzDO account.
# They are overridden by callers for the devdiv AzDO account to use 1ES compliant pools.
- name: windowsPool
  type: object
  default:
    vmImage: windows-2022
- name: linuxPool
  type: object
  default:
    vmImage: ubuntu-22.04
- name: macOSPool
  type: object
  default:
    vmImage: macOS-14

jobs:
- job: Windows
  pool: ${{ parameters.windowsPool }}
  timeoutInMinutes: 180 # Give plenty of time due to real signing
  ${{ if eq(variables['system.collectionId'], '011b8bdf-6d56-4f87-be0d-0092136884d9') }}:
    templateContext:
      mb:
        signing:
          enabled: true
          zipSources: false
          ${{ if parameters.RealSign }}:
            signType: real
          ${{ else }}:
            signType: test
        sbom:
          enabled: true
        localization:
          enabled: ${{ parameters.EnableLocalization }}
          ${{ if eq(variables['Build.Reason'], 'pullRequest') }}:
            languages: ENU,JPN
        optprof:
          enabled: ${{ parameters.EnableOptProf }}
          ProfilingInputsDropName: $(ProfilingInputsDropName)
          OptimizationInputsLookupMethod: DropPrefix
          DropNamePrefix: OptimizationInputs/$(System.TeamProject)/$(Build.Repository.Name)
          ShouldSkipOptimize: ${{ parameters.ShouldSkipOptimize }}
          AccessToken: $(System.AccessToken)
        mbpresteps:
        - checkout: self
          fetchDepth: 0 # avoid shallow clone so nbgv can do its work.
          clean: true
        - ${{ if parameters.EnableOptProf }}:
          - powershell: Write-Host "##vso[task.setvariable variable=PROFILINGINPUTSDROPNAME]$(tools/variables/ProfilingInputsDropName.ps1)"
            displayName: ⚙ Set ProfilingInputsDropName for optprof

      outputParentDirectory: $(Build.ArtifactStagingDirectory)
      outputs:
      - ${{ each artifact_name in parameters.artifact_names }}:
        - ${{ if or(ne(artifact_name, 'testResults'), parameters.RunTests) }}:
          - output: pipelineArtifact
            displayName: 📢 Publish ${{ artifact_name }}-Windows
            targetPath: $(Build.ArtifactStagingDirectory)/${{ artifact_name }}-Windows
            artifactName: ${{ artifact_name }}-Windows
            condition: succeededOrFailed()
      - output: pipelineArtifact
        displayName: 📢 Publish VSInsertion-Windows
        targetPath: $(Build.ArtifactStagingDirectory)/VSInsertion-Windows
        artifactName: VSInsertion-Windows
      - ${{ if parameters.EnableLocalization }}:
        - output: pipelineArtifact
          displayName: 📢 Publish LocBin-Windows
          targetPath: $(Build.ArtifactStagingDirectory)/LocBin-Windows
          artifactName: LocBin-Windows
      - ${{ if parameters.EnableAPIScan }}:
        - output: pipelineArtifact
          displayName: 📢 Publish APIScanInputs
          targetPath: $(Build.ArtifactStagingDirectory)/APIScanInputs-Windows
          artifactName: APIScanInputs
  steps:
  - ${{ if not(parameters.Is1ESPT) }}:
    - checkout: self
      fetchDepth: 0 # avoid shallow clone so nbgv can do its work.
      clean: true
    - ${{ if parameters.EnableOptProf }}:
      - powershell: Write-Host "##vso[task.setvariable variable=PROFILINGINPUTSDROPNAME]$(tools/variables/ProfilingInputsDropName.ps1)"
        displayName: ⚙ Set ProfilingInputsDropName for optprof

  - ${{ if eq(variables['Build.Reason'], 'Schedule') }}:
    - template: schedule-only-steps.yml

  - template: install-dependencies.yml

  - script: dotnet nbgv cloud -ca
    displayName: ⚙ Set build number
    name: nbgv

  - ${{ if eq(variables['system.collectionId'], '011b8bdf-6d56-4f87-be0d-0092136884d9') }}:
    - template: microbuild.before.yml
      parameters:
        EnableLocalization: ${{ parameters.EnableLocalization }}
        EnableOptProf: ${{ parameters.EnableOptProf }}
        IsOptProf: ${{ parameters.IsOptProf }}
        ShouldSkipOptimize: ${{ parameters.ShouldSkipOptimize }}
        RealSign: ${{ parameters.RealSign }}

  - template: dotnet.yml
    parameters:
      Is1ESPT: ${{ parameters.Is1ESPT }}
      RunTests: ${{ parameters.RunTests }}
      IsOptProf: ${{ parameters.IsOptProf }}

  - ${{ if and(parameters.EnableDotNetFormatCheck, not(parameters.EnableLinuxBuild)) }}:
    - script: dotnet format --verify-no-changes
      displayName: 💅 Verify formatted code
      env:
        dotnetformat: true # part of a workaround for https://github.com/dotnet/sdk/issues/44951

  - ${{ if eq(variables['system.collectionId'], '011b8bdf-6d56-4f87-be0d-0092136884d9') }}:
    - template: microbuild.after.yml
      parameters:
        EnableOptProf: ${{ parameters.EnableOptProf }}
        IsOptProf: ${{ parameters.IsOptProf }}
        SkipCodesignVerify: ${{ parameters.SkipCodesignVerify }}

- ${{ if not(parameters.IsOptProf) }}:
  - ${{ if parameters.EnableLinuxBuild }}:
    - job: Linux
      pool: ${{ parameters.linuxPool }}
      ${{ if eq(variables['system.collectionId'], '011b8bdf-6d56-4f87-be0d-0092136884d9') }}:
        templateContext:
          mb:
            ${{ if parameters.RealSign }}:
              signing:
                enabled: false # enable when building unique artifacts on this agent that must be signed
                signType: real
          outputParentDirectory: $(Build.ArtifactStagingDirectory)
          outputs:
          - ${{ each artifact_name in parameters.artifact_names }}:
            - ${{ if or(ne(artifact_name, 'testResults'), parameters.RunTests) }}:
              - output: pipelineArtifact
                displayName: 📢 Publish ${{ artifact_name }}-Linux
                targetPath: $(Build.ArtifactStagingDirectory)/${{ artifact_name }}-Linux
                artifactName: ${{ artifact_name }}-Linux
                condition: succeededOrFailed()
      steps:
      - checkout: self
        fetchDepth: 0 # avoid shallow clone so nbgv can do its work.
        clean: true
      - template: install-dependencies.yml
      - template: dotnet.yml
        parameters:
          Is1ESPT: ${{ parameters.Is1ESPT }}
          RunTests: ${{ parameters.RunTests }}
      - ${{ if parameters.EnableDotNetFormatCheck }}:
        - script: dotnet format --verify-no-changes
          displayName: 💅 Verify formatted code
<<<<<<< HEAD
=======
          env:
            dotnetformat: true # part of a workaround for https://github.com/dotnet/sdk/issues/44951
      - template: expand-template.yml
>>>>>>> 56aa0b3d

  - ${{ if parameters.EnableMacOSBuild }}:
    - job: macOS
      pool: ${{ parameters.macOSPool }}
      ${{ if eq(variables['system.collectionId'], '011b8bdf-6d56-4f87-be0d-0092136884d9') }}:
        templateContext:
          mb:
            ${{ if parameters.RealSign }}:
              signing:
                enabled: false # enable when building unique artifacts on this agent that must be signed
                signType: real
          outputParentDirectory: $(Build.ArtifactStagingDirectory)
          outputs:
          - ${{ each artifact_name in parameters.artifact_names }}:
            - ${{ if or(ne(artifact_name, 'testResults'), parameters.RunTests) }}:
              - output: pipelineArtifact
                displayName: 📢 Publish ${{ artifact_name }}-macOS
                targetPath: $(Build.ArtifactStagingDirectory)/${{ artifact_name }}-macOS
                artifactName: ${{ artifact_name }}-macOS
                condition: succeededOrFailed()
      steps:
      - checkout: self
        fetchDepth: 0 # avoid shallow clone so nbgv can do its work.
        clean: true
      - template: install-dependencies.yml
      - template: dotnet.yml
        parameters:
          Is1ESPT: ${{ parameters.Is1ESPT }}
          RunTests: ${{ parameters.RunTests }}

  - job: WrapUp
    dependsOn:
    - Windows
    - ${{ if parameters.EnableLinuxBuild }}:
      - Linux
    - ${{ if parameters.EnableMacOSBuild }}:
      - macOS
    pool: ${{ parameters.windowsPool }} # Use Windows agent because PublishSymbols task requires it (https://github.com/microsoft/azure-pipelines-tasks/issues/13821).
    condition: succeededOrFailed()
    ${{ if eq(variables['system.collectionId'], '011b8bdf-6d56-4f87-be0d-0092136884d9') }}:
      templateContext:
        outputParentDirectory: $(Build.ArtifactStagingDirectory)
        outputs:
          - output: pipelineArtifact
            displayName: 📢 Publish symbols-legacy
            targetPath: $(Build.ArtifactStagingDirectory)/symbols-legacy
            artifactName: symbols-legacy
            condition: succeededOrFailed()
    steps:
    - checkout: self
      fetchDepth: 0 # avoid shallow clone so nbgv can do its work.
      clean: true
    - template: install-dependencies.yml
      parameters:
        initArgs: -NoRestore
    - template: publish-symbols.yml
      parameters:
        EnableLinuxBuild: ${{ parameters.EnableLinuxBuild }}
        EnableMacOSBuild: ${{ parameters.EnableMacOSBuild }}
    - ${{ if parameters.RunTests }}:
      - template: publish-codecoverage.yml
        parameters:
          EnableLinuxBuild: ${{ parameters.EnableLinuxBuild }}
          EnableMacOSBuild: ${{ parameters.EnableMacOSBuild }}

  - ${{ if parameters.EnableAPIScan }}:
    - template: apiscan.yml
      parameters:
        windowsPool: ${{ parameters.windowsPool }}<|MERGE_RESOLUTION|>--- conflicted
+++ resolved
@@ -238,12 +238,8 @@
       - ${{ if parameters.EnableDotNetFormatCheck }}:
         - script: dotnet format --verify-no-changes
           displayName: 💅 Verify formatted code
-<<<<<<< HEAD
-=======
           env:
             dotnetformat: true # part of a workaround for https://github.com/dotnet/sdk/issues/44951
-      - template: expand-template.yml
->>>>>>> 56aa0b3d
 
   - ${{ if parameters.EnableMacOSBuild }}:
     - job: macOS
