<<<<<<< HEAD
trigger:
  batch: true
  branches:
    include:
    - main
    - 'validate/*'
  paths:
    exclude:
    - doc/
    - '*.md'
    - .vscode/
    - azure-pipelines/release.yml
    - azure-pipelines/vs-insertion.yml
schedules:
- cron: "0 3 * * *" # Daily @ 8 PM PST
  displayName: Daily vs-insertion
  branches:
    include:
    - main
    - 'v??.*'
=======
trigger: none # We only want to trigger manually or based on a schedule
pr: none
#schedules:
#- cron: "0 3 * * *" # Daily @ 8 PM PST
#  displayName: Daily vs-insertion
#  branches:
#    include:
#    - microbuild
>>>>>>> 48682002

parameters:
# As an entrypoint pipeline yml file, all parameters here show up in the Queue Run dialog.
# If any paramaters should NOT be queue-time options, they should be removed from here
# and references to them in this file replaced with hard-coded values.
# - name: ShouldSkipOptimize # Uncomment this and references to it below when setting EnableOptProf to true in build.yml.
#   displayName: Skip OptProf optimization
#   type: boolean
#   default: false
- name: EnableMacOSBuild
  displayName: Build on macOS
  type: boolean
  default: false # macOS is often bogged down in Azure Pipelines
- name: RunTests
  displayName: Run tests
  type: boolean
  default: true
- name: EnableAPIScan
  displayName: Include APIScan with compliance tools
  type: boolean
  default: true

resources:
  repositories:
  - repository: MicroBuildTemplate
    type: git
    name: 1ESPipelineTemplates/MicroBuildTemplate
    ref: refs/tags/release

variables:
- template: GlobalVariables.yml

extends:
  template: azure-pipelines/MicroBuild.1ES.Official.yml@MicroBuildTemplate
  parameters:
    sdl:
      sourceAnalysisPool: VSEngSS-MicroBuild2022-1ES
      codeSignValidation:
        enabled: true
        break: true
        additionalTargetsGlobPattern: -|Variables-*\*.ps1;-|APIScanInputs-*\**;-|test_symbols-*\**;-|MicroBuild\**
      policheck:
        enabled: true
        exclusionsFile: $(System.DefaultWorkingDirectory)\azure-pipelines\PoliCheckExclusions.xml
      suppression:
        suppressionFile: $(System.DefaultWorkingDirectory)\azure-pipelines\falsepositives.gdnsuppress
      sbom:
        enabled: true
    stages:
    - stage: Build
      variables:
      - template: /azure-pipelines/BuildStageVariables.yml@self
      jobs:
      - template: /azure-pipelines/build.yml@self
        parameters:
          Is1ESPT: true
          RealSign: true
          # ShouldSkipOptimize: ${{ parameters.ShouldSkipOptimize }}
          EnableAPIScan: ${{ parameters.EnableAPIScan }}
          windowsPool: VSEngSS-MicroBuild2022-1ES
          linuxPool:
            name: AzurePipelines-EO
            demands:
            - ImageOverride -equals 1ESPT-Ubuntu22.04
            os: Linux
          macOSPool:
            name: Azure Pipelines
            vmImage: macOS-14
            os: macOS
          EnableMacOSBuild: ${{ parameters.EnableMacOSBuild }}
          RunTests: ${{ parameters.RunTests }}
    - template: /azure-pipelines/prepare-insertion-stages.yml@self
      parameters:
        RealSign: true<|MERGE_RESOLUTION|>--- conflicted
+++ resolved
@@ -1,17 +1,5 @@
-<<<<<<< HEAD
-trigger:
-  batch: true
-  branches:
-    include:
-    - main
-    - 'validate/*'
-  paths:
-    exclude:
-    - doc/
-    - '*.md'
-    - .vscode/
-    - azure-pipelines/release.yml
-    - azure-pipelines/vs-insertion.yml
+trigger: none # We only want to trigger manually or based on a schedule
+pr: none
 schedules:
 - cron: "0 3 * * *" # Daily @ 8 PM PST
   displayName: Daily vs-insertion
@@ -19,16 +7,6 @@
     include:
     - main
     - 'v??.*'
-=======
-trigger: none # We only want to trigger manually or based on a schedule
-pr: none
-#schedules:
-#- cron: "0 3 * * *" # Daily @ 8 PM PST
-#  displayName: Daily vs-insertion
-#  branches:
-#    include:
-#    - microbuild
->>>>>>> 48682002
 
 parameters:
 # As an entrypoint pipeline yml file, all parameters here show up in the Queue Run dialog.
