--- conflicted
+++ resolved
@@ -20,13 +20,6 @@
     - 'v??.*'
 
 parameters:
-<<<<<<< HEAD
-- name: SignTypeSelection
-  displayName: Sign type
-  type: string
-  default: Test
-  values: [ 'Test', 'Real' ]
-=======
 - name: RealSign
   displayName: Real sign?
   type: boolean
@@ -35,11 +28,6 @@
 #   displayName: Skip OptProf optimization
 #   type: boolean
 #   default: false
-- name: includeMacOS
-  displayName: Build on macOS
-  type: boolean
-  default: false # macOS is often bogged down in Azure Pipelines
->>>>>>> e5937903
 - name: RunTests
   displayName: Run tests
   type: boolean
@@ -51,7 +39,7 @@
 - name: EnableAPIScan
   displayName: Include APIScan with Compliance tools
   type: boolean
-  default: false # enable in individual repos only AFTER updating TSAOptions.json with your own values
+  default: true
 
 resources:
   repositories:
@@ -87,19 +75,6 @@
             EnableCompliance: ${{ parameters.EnableCompliance }}
             EnableAPIScan: ${{ parameters.EnableAPIScan }}
             windowsPool: VSEngSS-MicroBuild2022-1ES
-<<<<<<< HEAD
-=======
-            linuxPool:
-              name: AzurePipelines-EO
-              demands:
-              - ImageOverride -equals 1ESPT-Ubuntu22.04
-              os: Linux
-            macOSPool:
-              name: Azure Pipelines
-              vmImage: macOS-12
-              os: macOS
-            includeMacOS: ${{ parameters.includeMacOS }}
->>>>>>> e5937903
             RunTests: ${{ parameters.RunTests }}
       - template: /azure-pipelines/prepare-insertion-stages.yml@self
         parameters:
@@ -124,19 +99,6 @@
             EnableCompliance: ${{ parameters.EnableCompliance }}
             EnableAPIScan: ${{ parameters.EnableAPIScan }}
             windowsPool: VSEngSS-MicroBuild2022-1ES
-<<<<<<< HEAD
-=======
-            linuxPool:
-              name: AzurePipelines-EO
-              demands:
-              - ImageOverride -equals 1ESPT-Ubuntu22.04
-              os: Linux
-            macOSPool:
-              name: Azure Pipelines
-              vmImage: macOS-12
-              os: macOS
-            includeMacOS: ${{ parameters.includeMacOS }}
->>>>>>> e5937903
             RunTests: ${{ parameters.RunTests }}
       - template: /azure-pipelines/prepare-insertion-stages.yml@self
         parameters:
