<<<<<<< HEAD
=======
parameters:
- name: EnableMacOSBuild
  type: boolean
- name: EnableLinuxBuild
  type: boolean

>>>>>>> a30799eb
steps:
- download: current
  artifact: coverageResults-Windows
  displayName: 🔻 Download Windows code coverage results
  continueOnError: true
<<<<<<< HEAD
=======
- ${{ if parameters.EnableLinuxBuild }}:
  - download: current
    artifact: coverageResults-Linux
    displayName: 🔻 Download Linux code coverage results
    continueOnError: true
- ${{ if parameters.EnableMacOSBuild }}:
  - download: current
    artifact: coverageResults-macOS
    displayName: 🔻 Download macOS code coverage results
    continueOnError: true
>>>>>>> a30799eb
- powershell: azure-pipelines/Merge-CodeCoverage.ps1 -Path '$(Pipeline.Workspace)' -OutputFile coveragereport/merged.cobertura.xml -Format Cobertura -Verbose
  displayName: ⚙ Merge coverage
- task: PublishCodeCoverageResults@1
  displayName: 📢 Publish code coverage results to Azure DevOps
  inputs:
    codeCoverageTool: cobertura
    summaryFileLocation: coveragereport/merged.cobertura.xml
    failIfCoverageEmpty: true<|MERGE_RESOLUTION|>--- conflicted
+++ resolved
@@ -1,19 +1,14 @@
-<<<<<<< HEAD
-=======
 parameters:
 - name: EnableMacOSBuild
   type: boolean
 - name: EnableLinuxBuild
   type: boolean
 
->>>>>>> a30799eb
 steps:
 - download: current
   artifact: coverageResults-Windows
   displayName: 🔻 Download Windows code coverage results
   continueOnError: true
-<<<<<<< HEAD
-=======
 - ${{ if parameters.EnableLinuxBuild }}:
   - download: current
     artifact: coverageResults-Linux
@@ -24,7 +19,6 @@
     artifact: coverageResults-macOS
     displayName: 🔻 Download macOS code coverage results
     continueOnError: true
->>>>>>> a30799eb
 - powershell: azure-pipelines/Merge-CodeCoverage.ps1 -Path '$(Pipeline.Workspace)' -OutputFile coveragereport/merged.cobertura.xml -Format Cobertura -Verbose
   displayName: ⚙ Merge coverage
 - task: PublishCodeCoverageResults@1
