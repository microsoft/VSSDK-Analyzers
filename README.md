# Your Library

***An awesome template for your awesome library***

![NuGet package](https://img.shields.io/badge/nuget-your--package--here-yellow.svg)

[![Azure Pipelines status](https://dev.azure.com/andrewarnott/OSS/_apis/build/status/AArnott.Library.Template?branchName=master)](https://dev.azure.com/andrewarnott/OSS/_build/latest?definitionId=29&branchName=master)
![GitHub Actions status](https://github.com/aarnott/Library.Template/workflows/CI/badge.svg)
[![codecov](https://codecov.io/gh/aarnott/library.template/branch/master/graph/badge.svg)](https://codecov.io/gh/aarnott/library.template)

## Features

* Follow the best and simplest patterns of build, pack and test with dotnet CLI.
<<<<<<< HEAD
* MicroBuild signing built-in, with several more MicroBuild plugins' use streamlined for local installation.
* Insertions to VS streamlined and automated with all inputs computed during the build and saved for the release pipeline.
=======
* Init script that installs prerequisites and auth helpers, supporting both non-elevation and elevation modes.
>>>>>>> e5347ab7
* Static analyzers: [FxCop](https://docs.microsoft.com/en-us/visualstudio/code-quality/fxcop-analyzers?view=vs-2019) and [StyleCop](https://github.com/DotNetAnalyzers/StyleCopAnalyzers)
* Read-only source tree (builds to top-level bin/obj folders)
* Auto-versioning (via [Nerdbank.GitVersioning](https://github.com/aarnott/nerdbank.gitversioning))
* Builds with a "pinned" .NET Core SDK to ensure reproducible builds across machines and across time.
* Automatically pack the library and publish it as an artifact, and even push it to some NuGet feed for consumption.
* Testing
  * Testing on .NET Framework, multiple .NET Core versions
  * Testing on Windows, Linux and OSX
  * Tests that crash or hang in Azure Pipelines automatically collect dumps and publish as a pipeline artifact for later investigation.
* Cloud build support:
  * YAML based build for long-term serviceability, and PR review opportunities for any changes.
  * Azure Pipelines and GitHub Action support
  * Emphasis on PowerShell scripts over reliance on tasks for a more locally reproducible build.
  * Code coverage published to Azure Pipelines
  * Code coverage published to codecov.io so GitHub PRs get code coverage results added as a PR comment

## Consumption

Once you've expanded this template for your own use, you should **run the `Expand-Template.ps1` script** to customize the template for your own project.

Further customize your repo by:

1. Verify the license is suitable for your goal as it appears in the LICENSE and stylecop.json files and the Directory.Build.props file's `PackageLicenseExpression` property.
1. Reset or replace the badges at the top of this file.<|MERGE_RESOLUTION|>--- conflicted
+++ resolved
@@ -11,12 +11,7 @@
 ## Features
 
 * Follow the best and simplest patterns of build, pack and test with dotnet CLI.
-<<<<<<< HEAD
-* MicroBuild signing built-in, with several more MicroBuild plugins' use streamlined for local installation.
-* Insertions to VS streamlined and automated with all inputs computed during the build and saved for the release pipeline.
-=======
 * Init script that installs prerequisites and auth helpers, supporting both non-elevation and elevation modes.
->>>>>>> e5347ab7
 * Static analyzers: [FxCop](https://docs.microsoft.com/en-us/visualstudio/code-quality/fxcop-analyzers?view=vs-2019) and [StyleCop](https://github.com/DotNetAnalyzers/StyleCopAnalyzers)
 * Read-only source tree (builds to top-level bin/obj folders)
 * Auto-versioning (via [Nerdbank.GitVersioning](https://github.com/aarnott/nerdbank.gitversioning))
@@ -32,6 +27,9 @@
   * Emphasis on PowerShell scripts over reliance on tasks for a more locally reproducible build.
   * Code coverage published to Azure Pipelines
   * Code coverage published to codecov.io so GitHub PRs get code coverage results added as a PR comment
+* MicroBuild ready
+  * MicroBuild signing built-in, with several more MicroBuild plugins' use streamlined for local installation via a switch passed to `init.ps1`.
+  * Insertions to VS streamlined and automated with all inputs computed during the build and saved for the release pipeline.
 
 ## Consumption
 
