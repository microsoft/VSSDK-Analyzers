<!-- BEGIN MICROSOFT SECURITY.MD V0.0.7 BLOCK -->

## Security

Microsoft takes the security of our software products and services seriously, which includes all source code repositories managed through our GitHub organizations, which include [Microsoft](https://github.com/Microsoft), [Azure](https://github.com/Azure), [DotNet](https://github.com/dotnet), [AspNet](https://github.com/aspnet), [Xamarin](https://github.com/xamarin), and [our GitHub organizations](https://opensource.microsoft.com/).

<<<<<<< HEAD
If you believe you have found a security vulnerability in any Microsoft-owned repository that meets [Microsoft's definition of a security vulnerability](https://aka.ms/opensource/security/definition), please report it to us as described below.
=======
If you believe you have found a security vulnerability in any Microsoft-owned repository that meets [Microsoft's definition of a security vulnerability](https://docs.microsoft.com/previous-versions/tn-archive/cc751383(v=technet.10)), please report it to us as described below.
>>>>>>> 577e0023

## Reporting Security Issues

**Please do not report security vulnerabilities through public GitHub issues.**

Instead, please report them to the Microsoft Security Response Center (MSRC) at [https://msrc.microsoft.com/create-report](https://aka.ms/opensource/security/create-report).

<<<<<<< HEAD
If you prefer to submit without logging in, send email to [secure@microsoft.com](mailto:secure@microsoft.com).  If possible, encrypt your message with our PGP key; please download it from the [Microsoft Security Response Center PGP Key page](https://aka.ms/opensource/security/pgpkey).

You should receive a response within 24 hours. If for some reason you do not, please follow up via email to ensure we received your original message. Additional information can be found at [microsoft.com/msrc](https://aka.ms/opensource/security/msrc). 
=======
If you prefer to submit without logging in, send email to [secure@microsoft.com](mailto:secure@microsoft.com).  If possible, encrypt your message with our PGP key; please download it from the [Microsoft Security Response Center PGP Key page](https://www.microsoft.com/msrc/pgp-key-msrc).

You should receive a response within 24 hours. If for some reason you do not, please follow up via email to ensure we received your original message. Additional information can be found at [microsoft.com/msrc](https://www.microsoft.com/msrc).
>>>>>>> 577e0023

Please include the requested information listed below (as much as you can provide) to help us better understand the nature and scope of the possible issue:

  * Type of issue (e.g. buffer overflow, SQL injection, cross-site scripting, etc.)
  * Full paths of source file(s) related to the manifestation of the issue
  * The location of the affected source code (tag/branch/commit or direct URL)
  * Any special configuration required to reproduce the issue
  * Step-by-step instructions to reproduce the issue
  * Proof-of-concept or exploit code (if possible)
  * Impact of the issue, including how an attacker might exploit the issue

This information will help us triage your report more quickly.

If you are reporting for a bug bounty, more complete reports can contribute to a higher bounty award. Please visit our [Microsoft Bug Bounty Program](https://aka.ms/opensource/security/bounty) page for more details about our active programs.

## Preferred Languages

We prefer all communications to be in English.

## Policy

<<<<<<< HEAD
Microsoft follows the principle of [Coordinated Vulnerability Disclosure](https://aka.ms/opensource/security/cvd).
=======
Microsoft follows the principle of [Coordinated Vulnerability Disclosure](https://www.microsoft.com/msrc/cvd).
>>>>>>> 577e0023

<!-- END MICROSOFT SECURITY.MD BLOCK --><|MERGE_RESOLUTION|>--- conflicted
+++ resolved
@@ -4,11 +4,7 @@
 
 Microsoft takes the security of our software products and services seriously, which includes all source code repositories managed through our GitHub organizations, which include [Microsoft](https://github.com/Microsoft), [Azure](https://github.com/Azure), [DotNet](https://github.com/dotnet), [AspNet](https://github.com/aspnet), [Xamarin](https://github.com/xamarin), and [our GitHub organizations](https://opensource.microsoft.com/).
 
-<<<<<<< HEAD
-If you believe you have found a security vulnerability in any Microsoft-owned repository that meets [Microsoft's definition of a security vulnerability](https://aka.ms/opensource/security/definition), please report it to us as described below.
-=======
 If you believe you have found a security vulnerability in any Microsoft-owned repository that meets [Microsoft's definition of a security vulnerability](https://docs.microsoft.com/previous-versions/tn-archive/cc751383(v=technet.10)), please report it to us as described below.
->>>>>>> 577e0023
 
 ## Reporting Security Issues
 
@@ -16,15 +12,9 @@
 
 Instead, please report them to the Microsoft Security Response Center (MSRC) at [https://msrc.microsoft.com/create-report](https://aka.ms/opensource/security/create-report).
 
-<<<<<<< HEAD
-If you prefer to submit without logging in, send email to [secure@microsoft.com](mailto:secure@microsoft.com).  If possible, encrypt your message with our PGP key; please download it from the [Microsoft Security Response Center PGP Key page](https://aka.ms/opensource/security/pgpkey).
-
-You should receive a response within 24 hours. If for some reason you do not, please follow up via email to ensure we received your original message. Additional information can be found at [microsoft.com/msrc](https://aka.ms/opensource/security/msrc). 
-=======
 If you prefer to submit without logging in, send email to [secure@microsoft.com](mailto:secure@microsoft.com).  If possible, encrypt your message with our PGP key; please download it from the [Microsoft Security Response Center PGP Key page](https://www.microsoft.com/msrc/pgp-key-msrc).
 
 You should receive a response within 24 hours. If for some reason you do not, please follow up via email to ensure we received your original message. Additional information can be found at [microsoft.com/msrc](https://www.microsoft.com/msrc).
->>>>>>> 577e0023
 
 Please include the requested information listed below (as much as you can provide) to help us better understand the nature and scope of the possible issue:
 
@@ -46,10 +36,6 @@
 
 ## Policy
 
-<<<<<<< HEAD
-Microsoft follows the principle of [Coordinated Vulnerability Disclosure](https://aka.ms/opensource/security/cvd).
-=======
 Microsoft follows the principle of [Coordinated Vulnerability Disclosure](https://www.microsoft.com/msrc/cvd).
->>>>>>> 577e0023
 
 <!-- END MICROSOFT SECURITY.MD BLOCK -->