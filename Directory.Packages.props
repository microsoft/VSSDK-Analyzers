--- conflicted
+++ resolved
@@ -16,7 +16,6 @@
     <PackageVersion Include="Microsoft.NET.Test.Sdk" Version="17.10.0" />
     <PackageVersion Include="Microsoft.VisualStudio.Designer.Interfaces" Version="17.8.36938" />
     <PackageVersion Include="Microsoft.VisualStudio.Internal.MicroBuild.NonShipping" Version="$(MicroBuildVersion)" />
-<<<<<<< HEAD
     <PackageVersion Include="Microsoft.VisualStudio.Shell.15.0" Version="17.4.33011.337" />
     <PackageVersion Include="Microsoft.VisualStudio.Shell.Framework" Version="17.4.33011.337" />
     <PackageVersion Include="Microsoft.VisualStudio.Threading" Version="17.4.27" />
@@ -25,12 +24,8 @@
     <PackageVersion Include="System.Collections.Immutable" Version="6.0.0" />
     <PackageVersion Include="System.ValueTuple" Version="4.5.0" />
     <PackageVersion Include="xunit.runner.console" Version="2.4.2" />
-    <PackageVersion Include="xunit.runner.visualstudio" Version="2.8.1" />
-    <PackageVersion Include="xunit" Version="2.8.1" />
-=======
     <PackageVersion Include="xunit.runner.visualstudio" Version="2.8.2" />
     <PackageVersion Include="xunit" Version="2.9.0" />
->>>>>>> 21b5de7d
   </ItemGroup>
   <ItemGroup>
     <GlobalPackageReference Include="CSharpIsNullAnalyzer" Version="0.1.593" />
