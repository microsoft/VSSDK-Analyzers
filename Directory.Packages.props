<?xml version="1.0" encoding="utf-8"?>
<Project>
  <!-- https://learn.microsoft.com/nuget/consume-packages/central-package-management -->
  <PropertyGroup>
    <ManagePackageVersionsCentrally>true</ManagePackageVersionsCentrally>
    <CentralPackageTransitivePinningEnabled>true</CentralPackageTransitivePinningEnabled>

    <MicroBuildVersion>2.0.152</MicroBuildVersion>
  </PropertyGroup>
  <ItemGroup>
<<<<<<< HEAD
    <PackageVersion Include="Microsoft.Build.Utilities.Core" Version="17.4.0" />
    <PackageVersion Include="Microsoft.CodeAnalysis.Analyzers" Version="3.3.4" />
    <PackageVersion Include="Microsoft.CodeAnalysis.CSharp.CodeFix.Testing.XUnit" Version="1.1.1" />
    <PackageVersion Include="Microsoft.CodeAnalysis.CSharp.Workspaces" Version="3.11.0" />
    <PackageVersion Include="Microsoft.CodeAnalysis.CSharp" Version="3.11.0" />
    <PackageVersion Include="Microsoft.NET.Test.Sdk" Version="17.9.0" />
    <PackageVersion Include="Microsoft.VisualStudio.Designer.Interfaces" Version="17.8.36938" />
    <PackageVersion Include="Microsoft.VisualStudio.Internal.MicroBuild.NonShipping" Version="$(MicroBuildVersion)" />
    <PackageVersion Include="Microsoft.VisualStudio.Shell.15.0" Version="17.4.33011.337" />
    <PackageVersion Include="Microsoft.VisualStudio.Shell.Framework" Version="17.4.33011.337" />
    <PackageVersion Include="Microsoft.VisualStudio.Threading" Version="17.4.27" />
    <PackageVersion Include="Microsoft.VisualStudio.Validation" Version="17.6.11" />
    <PackageVersion Include="Newtonsoft.Json" Version="13.0.3" />
    <PackageVersion Include="System.Collections.Immutable" Version="6.0.0" />
    <PackageVersion Include="System.ValueTuple" Version="4.5.0" />
    <PackageVersion Include="xunit.runner.console" Version="2.4.2" />
    <PackageVersion Include="xunit.runner.visualstudio" Version="2.5.7" />
    <PackageVersion Include="xunit" Version="2.7.0" />
=======
    <PackageVersion Include="Microsoft.NET.Test.Sdk" Version="17.10.0" />
    <PackageVersion Include="Microsoft.VisualStudio.Internal.MicroBuild.NonShipping" Version="$(MicroBuildVersion)" />
    <PackageVersion Include="xunit.runner.visualstudio" Version="2.8.1" />
    <PackageVersion Include="xunit" Version="2.8.1" />
>>>>>>> 3efca79a
  </ItemGroup>
  <ItemGroup>
    <GlobalPackageReference Include="CSharpIsNullAnalyzer" Version="0.1.495" />
    <GlobalPackageReference Include="DotNetAnalyzers.DocumentationAnalyzers" Version="1.0.0-beta.59" />
    <GlobalPackageReference Include="Microsoft.VisualStudio.Internal.MicroBuild.VisualStudio" Version="$(MicroBuildVersion)" />
    <GlobalPackageReference Include="Nerdbank.GitVersioning" Version="3.6.139" />
    <GlobalPackageReference Include="Nullable" Version="1.3.1" />
    <GlobalPackageReference Include="StyleCop.Analyzers.Unstable" Version="1.2.0.556" />
  </ItemGroup>
<<<<<<< HEAD
  <ItemGroup>
    <GlobalPackageReference Include="Microsoft.SourceLink.GitHub" Version="8.0.0" />
  </ItemGroup>
=======
>>>>>>> 3efca79a
</Project><|MERGE_RESOLUTION|>--- conflicted
+++ resolved
@@ -8,13 +8,12 @@
     <MicroBuildVersion>2.0.152</MicroBuildVersion>
   </PropertyGroup>
   <ItemGroup>
-<<<<<<< HEAD
     <PackageVersion Include="Microsoft.Build.Utilities.Core" Version="17.4.0" />
     <PackageVersion Include="Microsoft.CodeAnalysis.Analyzers" Version="3.3.4" />
     <PackageVersion Include="Microsoft.CodeAnalysis.CSharp.CodeFix.Testing.XUnit" Version="1.1.1" />
     <PackageVersion Include="Microsoft.CodeAnalysis.CSharp.Workspaces" Version="3.11.0" />
     <PackageVersion Include="Microsoft.CodeAnalysis.CSharp" Version="3.11.0" />
-    <PackageVersion Include="Microsoft.NET.Test.Sdk" Version="17.9.0" />
+    <PackageVersion Include="Microsoft.NET.Test.Sdk" Version="17.10.0" />
     <PackageVersion Include="Microsoft.VisualStudio.Designer.Interfaces" Version="17.8.36938" />
     <PackageVersion Include="Microsoft.VisualStudio.Internal.MicroBuild.NonShipping" Version="$(MicroBuildVersion)" />
     <PackageVersion Include="Microsoft.VisualStudio.Shell.15.0" Version="17.4.33011.337" />
@@ -25,14 +24,8 @@
     <PackageVersion Include="System.Collections.Immutable" Version="6.0.0" />
     <PackageVersion Include="System.ValueTuple" Version="4.5.0" />
     <PackageVersion Include="xunit.runner.console" Version="2.4.2" />
-    <PackageVersion Include="xunit.runner.visualstudio" Version="2.5.7" />
-    <PackageVersion Include="xunit" Version="2.7.0" />
-=======
-    <PackageVersion Include="Microsoft.NET.Test.Sdk" Version="17.10.0" />
-    <PackageVersion Include="Microsoft.VisualStudio.Internal.MicroBuild.NonShipping" Version="$(MicroBuildVersion)" />
     <PackageVersion Include="xunit.runner.visualstudio" Version="2.8.1" />
     <PackageVersion Include="xunit" Version="2.8.1" />
->>>>>>> 3efca79a
   </ItemGroup>
   <ItemGroup>
     <GlobalPackageReference Include="CSharpIsNullAnalyzer" Version="0.1.495" />
@@ -42,10 +35,4 @@
     <GlobalPackageReference Include="Nullable" Version="1.3.1" />
     <GlobalPackageReference Include="StyleCop.Analyzers.Unstable" Version="1.2.0.556" />
   </ItemGroup>
-<<<<<<< HEAD
-  <ItemGroup>
-    <GlobalPackageReference Include="Microsoft.SourceLink.GitHub" Version="8.0.0" />
-  </ItemGroup>
-=======
->>>>>>> 3efca79a
 </Project>