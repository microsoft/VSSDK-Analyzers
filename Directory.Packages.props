--- conflicted
+++ resolved
@@ -15,7 +15,6 @@
     <PackageVersion Include="Microsoft.NET.Test.Sdk" Version="17.7.2" />
     <PackageVersion Include="Microsoft.VisualStudio.Designer.Interfaces" Version="17.6.36236" />
     <PackageVersion Include="Microsoft.VisualStudio.Internal.MicroBuild.NonShipping" Version="$(MicroBuildVersion)" />
-<<<<<<< HEAD
     <PackageVersion Include="Microsoft.VisualStudio.Shell.15.0" Version="17.4.33011.337" />
     <PackageVersion Include="Microsoft.VisualStudio.Shell.Framework" Version="17.4.33011.337" />
     <PackageVersion Include="Microsoft.VisualStudio.Threading" Version="17.4.27" />
@@ -24,12 +23,8 @@
     <PackageVersion Include="System.Collections.Immutable" Version="6.0.0" />
     <PackageVersion Include="System.ValueTuple" Version="4.5.0" />
     <PackageVersion Include="xunit.runner.console" Version="2.4.2" />
-    <PackageVersion Include="xunit.runner.visualstudio" Version="2.5.0" />
-    <PackageVersion Include="xunit" Version="2.5.0" />
-=======
     <PackageVersion Include="xunit.runner.visualstudio" Version="2.5.1" />
     <PackageVersion Include="xunit" Version="2.5.1" />
->>>>>>> cfd54c26
   </ItemGroup>
   <ItemGroup>
     <GlobalPackageReference Include="CSharpIsNullAnalyzer" Version="0.1.495" />
