--- conflicted
+++ resolved
@@ -37,12 +37,11 @@
 
 Building, testing, and packing this repository can be done by using the standard dotnet CLI commands (e.g. `dotnet build`, `dotnet test`, `dotnet pack`, etc.).
 
-<<<<<<< HEAD
-[pwsh]: https://docs.microsoft.com/en-us/powershell/scripting/install/installing-powershell?view=powershell-6
+[pwsh]: https://docs.microsoft.com/powershell/scripting/install/installing-powershell?view=powershell-6
 
 ## Bug reports
 
-If you have a bug report, please file an issue. 
+If you have a bug report, please file an issue.
 If you can send a pull request with a repro of the bug in the form of a unit test, please do submit that PR
 and link to it from the Issue you file.
 
@@ -50,7 +49,4 @@
 
 We love to get pull requests. If you have a bug fix to offer or a new analyzer, please send us a pull request.
 
-Every new feature or bug fix should be accompanied by unit tests to cover your change.
-=======
-[pwsh]: https://docs.microsoft.com/powershell/scripting/install/installing-powershell?view=powershell-6
->>>>>>> 577e0023
+Every new feature or bug fix should be accompanied by unit tests to cover your change.