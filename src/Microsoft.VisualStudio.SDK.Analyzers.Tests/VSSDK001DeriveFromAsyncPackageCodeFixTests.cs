--- conflicted
+++ resolved
@@ -118,11 +118,10 @@
     }
 
     [Fact]
-<<<<<<< HEAD
-    public void BaseTypeChangesToAsyncPackage_NoUsings_AndInitializeMethod()
-    {
-        var test = @"
-class Test : Microsoft.VisualStudio.Shell.Package
+    public async Task BaseTypeChangesToAsyncPackage_NoUsings_AndInitializeMethod()
+    {
+        var test = @"
+class Test : [|Microsoft.VisualStudio.Shell.Package|]
 {
     protected override void Initialize()
     {
@@ -148,14 +147,11 @@
     }
 }
 ";
-        this.VerifyCSharpFix(test, withFix);
-    }
-
-    [Fact]
-    public void BaseTypeChangesToAsyncPackage_InPartiallyMatchingNamespace()
-=======
+        await Verify.VerifyCodeFixAsync(test, withFix);
+    }
+
+    [Fact]
     public async Task BaseTypeChangesToAsyncPackage_InPartiallyMatchingNamespaceAsync()
->>>>>>> e4a278d0
     {
         var test = @"
 namespace Microsoft.VisualStudio
@@ -178,15 +174,14 @@
     }
 
     [Fact]
-<<<<<<< HEAD
-    public void BaseTypeChangesToAsyncPackage_InPartiallyMatchingNamespace_UsingsInsideNamespace()
+    public async Task BaseTypeChangesToAsyncPackage_InPartiallyMatchingNamespace_UsingsInsideNamespace()
     {
         var test = @"
 namespace Microsoft.VisualStudio
 {
     using System;
 
-    class Test : Microsoft.VisualStudio.Shell.Package
+    class Test : [|Microsoft.VisualStudio.Shell.Package|]
     {
         public String Member { get; set; }
     }
@@ -204,23 +199,18 @@
     }
 }
 ";
-        this.VerifyCSharpFix(test, withFix);
-    }
-
-    [Fact]
-#pragma warning disable VSTHRD200 // Use "Async" suffix for async methods
-    public void InitializeOverride_BecomesAsync()
-#pragma warning restore VSTHRD200 // Use "Async" suffix for async methods
-=======
+        await Verify.VerifyCodeFixAsync(test, withFix);
+    }
+
+    [Fact]
     public async Task InitializeOverride_BecomesAsync()
->>>>>>> e4a278d0
     {
         var test = @"
 namespace NS
 {
     using System;
 
-    class Test : Microsoft.VisualStudio.Shell.Package
+    class Test : [|Microsoft.VisualStudio.Shell.Package|]
     {
         protected override void Initialize()
         {
@@ -259,13 +249,11 @@
     }
 }
 ";
-        this.VerifyCSharpFix(test, withFix);
-    }
-
-    [Fact]
-#pragma warning disable VSTHRD200 // Use "Async" suffix for async methods
-    public void InitializeOverride_AlreadyDefinesTaskUsing()
-#pragma warning restore VSTHRD200 // Use "Async" suffix for async methods
+        await Verify.VerifyCodeFixAsync(test, withFix);
+    }
+
+    [Fact]
+    public async Task InitializeOverride_AlreadyDefinesTaskUsing()
     {
         var test = @"
 using System;
@@ -298,16 +286,16 @@
     }
 }
 ";
-        this.VerifyCSharpFix(test, withFix);
-    }
-
-    [Fact]
-    public void InitializeOverride_MissingBaseInitializeCall()
-    {
-        var test = @"
-using System;
-
-class Test : Microsoft.VisualStudio.Shell.Package
+        await Verify.VerifyCodeFixAsync(test, withFix);
+    }
+
+    [Fact]
+    public async Task InitializeOverride_MissingBaseInitializeCall()
+    {
+        var test = @"
+using System;
+
+class Test : [|Microsoft.VisualStudio.Shell.Package|]
 {
     protected override void Initialize()
     {
