--- conflicted
+++ resolved
@@ -31,12 +31,8 @@
     <PackageReference Include="Microsoft.VisualStudio.Threading" Version="15.8.122" PrivateAssets="all" />
 
     <!-- We WANT these analyzers to be expressed as dependencies of the final package. -->
-<<<<<<< HEAD
-    <PackageReference Include="Microsoft.VisualStudio.Threading.Analyzers" Version="16.0.96-beta" PrivateAssets="none" />
+    <PackageReference Include="Microsoft.VisualStudio.Threading.Analyzers" Version="16.0.102" PrivateAssets="none" />
     <PackageReference Include="Microsoft.CodeAnalysis.BannedApiAnalyzers" Version="2.9.4" PrivateAssets="none" />
-=======
-    <PackageReference Include="Microsoft.VisualStudio.Threading.Analyzers" Version="16.0.102" PrivateAssets="none" />
->>>>>>> e3e0668d
   </ItemGroup>
 
   <ItemGroup>
