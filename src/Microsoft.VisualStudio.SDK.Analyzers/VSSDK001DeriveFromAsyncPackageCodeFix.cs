--- conflicted
+++ resolved
@@ -131,11 +131,11 @@
 
                 var leadingTrivia = SyntaxFactory.TriviaList(
                     SyntaxFactory.Comment(@"// When initialized asynchronously, we *may* be on a background thread at this point."),
-                    SyntaxFactory.LineFeed,
+                    SyntaxFactory.CarriageReturnLineFeed,
                     SyntaxFactory.Comment(@"// Do any initialization that requires the UI thread after switching to the UI thread."),
-                    SyntaxFactory.LineFeed,
+                    SyntaxFactory.CarriageReturnLineFeed,
                     SyntaxFactory.Comment(@"// Otherwise, remove the switch to the UI thread if you don't need it."),
-                    SyntaxFactory.LineFeed);
+                    SyntaxFactory.CarriageReturnLineFeed);
 
                 var switchToMainThreadStatement = SyntaxFactory.ExpressionStatement(
                     SyntaxFactory.AwaitExpression(
@@ -149,7 +149,7 @@
                                 SyntaxFactory.IdentifierName(Types.JoinableTaskFactory.SwitchToMainThreadAsync)))
                             .AddArgumentListArguments(SyntaxFactory.Argument(cancellationTokenLocalVarName))))
                     .WithLeadingTrivia(leadingTrivia)
-                    .WithTrailingTrivia(SyntaxFactory.LineFeed);
+                    .WithTrailingTrivia(SyntaxFactory.CarriageReturnLineFeed);
 
                 if (baseInitializeInvocationSyntax != null)
                 {
@@ -170,7 +170,6 @@
                     newBody = newBody.ReplaceNode(initializeMethodSyntax.GetCurrentNode(baseInitializeInvocationSyntax), baseInitializeAsyncInvocationSyntax);
                     var baseInvocationStatement = newBody.GetAnnotatedNodes(baseInitializeAsyncInvocationBookmark).First().FirstAncestorOrSelf<StatementSyntax>();
 
-<<<<<<< HEAD
                     newBody = newBody.InsertNodesAfter(
                         baseInvocationStatement,
                         new[] { switchToMainThreadStatement.WithLeadingTrivia(switchToMainThreadStatement.GetLeadingTrivia().Insert(0, SyntaxFactory.LineFeed)) });
@@ -179,32 +178,6 @@
                 {
                     newBody = newBody.WithStatements(
                         newBody.Statements.Insert(0, switchToMainThreadStatement));
-=======
-                    var leadingTrivia = SyntaxFactory.TriviaList(
-                        SyntaxFactory.LineFeed,
-                        SyntaxFactory.Comment(@"// When initialized asynchronously, we *may* be on a background thread at this point."),
-                        SyntaxFactory.CarriageReturnLineFeed,
-                        SyntaxFactory.Comment(@"// Do any initialization that requires the UI thread after switching to the UI thread."),
-                        SyntaxFactory.CarriageReturnLineFeed,
-                        SyntaxFactory.Comment(@"// Otherwise, remove the switch to the UI thread if you don't need it."),
-                        SyntaxFactory.CarriageReturnLineFeed);
-
-                    var switchToMainThreadStatement = SyntaxFactory.ExpressionStatement(
-                        SyntaxFactory.AwaitExpression(
-                            SyntaxFactory.InvocationExpression(
-                                SyntaxFactory.MemberAccessExpression(
-                                    SyntaxKind.SimpleMemberAccessExpression,
-                                    SyntaxFactory.MemberAccessExpression(
-                                        SyntaxKind.SimpleMemberAccessExpression,
-                                        SyntaxFactory.ThisExpression(),
-                                        SyntaxFactory.IdentifierName(Types.ThreadHelper.JoinableTaskFactory)),
-                                    SyntaxFactory.IdentifierName(Types.JoinableTaskFactory.SwitchToMainThreadAsync)))
-                                .AddArgumentListArguments(SyntaxFactory.Argument(cancellationTokenLocalVarName))))
-                        .WithLeadingTrivia(leadingTrivia)
-                        .WithTrailingTrivia(SyntaxFactory.CarriageReturnLineFeed);
-
-                    newBody = newBody.InsertNodesAfter(baseInvocationStatement, new[] { switchToMainThreadStatement });
->>>>>>> e4a278d0
                 }
 
                 var initializeAsyncMethodSyntax = initializeMethodSyntax
@@ -223,7 +196,7 @@
                     getServiceInvocationsSyntax,
                     (orig, node) =>
                     {
-                        var invocation = (InvocationExpressionSyntax)node;
+                        var invocation = node;
                         if (invocation.Expression is IdentifierNameSyntax methodName)
                         {
                             invocation = invocation.WithExpression(SyntaxFactory.IdentifierName(Types.AsyncPackage.GetServiceAsync));
