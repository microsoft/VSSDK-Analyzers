﻿<?xml version="1.0" encoding="utf-8"?>
<configuration>
  <config>
    <add key="repositorypath" value="packages" />
  </config>
  <packageSources>
    <clear />
    <add key="msft_consumption" value="https://pkgs.dev.azure.com/azure-public/vside/_packaging/msft_consumption/nuget/v3/index.json" />
<<<<<<< HEAD
  </packageSources>
=======
    <!-- <add key="msft_consumption" value="https://pkgs.dev.azure.com/devdiv/DevDiv/_packaging/VS-Platform/nuget/v3/index.json" /> -->
  </packageSources>
  <disabledPackageSources>
    <!-- Defend against user or machine level disabling of sources that we list in this file. -->
    <clear />
  </disabledPackageSources>
>>>>>>> 577e0023
</configuration><|MERGE_RESOLUTION|>--- conflicted
+++ resolved
@@ -6,14 +6,9 @@
   <packageSources>
     <clear />
     <add key="msft_consumption" value="https://pkgs.dev.azure.com/azure-public/vside/_packaging/msft_consumption/nuget/v3/index.json" />
-<<<<<<< HEAD
-  </packageSources>
-=======
-    <!-- <add key="msft_consumption" value="https://pkgs.dev.azure.com/devdiv/DevDiv/_packaging/VS-Platform/nuget/v3/index.json" /> -->
   </packageSources>
   <disabledPackageSources>
     <!-- Defend against user or machine level disabling of sources that we list in this file. -->
     <clear />
   </disabledPackageSources>
->>>>>>> 577e0023
 </configuration>